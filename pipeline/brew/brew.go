--- conflicted
+++ resolved
@@ -95,21 +95,6 @@
 
 func doRun(ctx *context.Context, client client.Client) error {
 	if !ctx.Publish {
-<<<<<<< HEAD
-		log.Warn("Skipped because --skip-publish is set")
-		return nil
-	}
-	if ctx.Config.Brew.GitHub.Name == "" {
-		log.Warn("Skipped because brew section is not configured")
-		return nil
-	}
-	if ctx.Config.Release.Draft {
-		log.Warn("Skipped because release is marked as draft")
-		return nil
-	}
-	path := filepath.Join(ctx.Config.Brew.Folder, ctx.Config.Build.Binary+".rb")
-	log.WithField("formula", path).WithField("repo", ctx.Config.Brew.GitHub.String()).Info("Pushing")
-=======
 		log.Warn("skipped because --skip-publish is set")
 		return nil
 	}
@@ -125,7 +110,6 @@
 	log.WithField("formula", path).
 		WithField("repo", ctx.Config.Brew.GitHub.String()).
 		Info("pushing")
->>>>>>> 36d056e7
 	content, err := buildFormula(ctx, client)
 	if err != nil {
 		return err
