--- conflicted
+++ resolved
@@ -45,11 +45,7 @@
 	file = strings.TrimPrefix(file, ctx.Config.Dist)
 	file = strings.Replace(file, "/", "", -1)
 	ctx.Artifacts = append(ctx.Artifacts, file)
-<<<<<<< HEAD
-	log.WithField("artifact", file).Info("Registered")
-=======
 	log.WithField("artifact", file).Info("registered")
->>>>>>> 36d056e7
 }
 
 // New context
